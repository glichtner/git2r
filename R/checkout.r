## git2r, R bindings to the libgit2 library.
## Copyright (C) 2013-2014 The git2r contributors
##
## This program is free software; you can redistribute it and/or modify
## it under the terms of the GNU General Public License, version 2,
## as published by the Free Software Foundation.
##
## git2r is distributed in the hope that it will be useful,
## but WITHOUT ANY WARRANTY; without even the implied warranty of
## MERCHANTABILITY or FITNESS FOR A PARTICULAR PURPOSE.  See the
## GNU General Public License for more details.
##
## You should have received a copy of the GNU General Public License along
## with this program; if not, write to the Free Software Foundation, Inc.,
## 51 Franklin Street, Fifth Floor, Boston, MA 02110-1301 USA.

##' Checkout
##'
##' Update files in the and working tree to match the content of the
##' tree pointed at by the treeish.
##' @rdname checkout-methods
##' @docType methods
##' @param repo The repository.
##' @param treeish a commit, tag or tree which content will be used to
##' update the working directory or the default to use 'HEAD'.
##' @return invisible NULL
##' @keywords methods
##' @include repository.r
##' @include commit.r
##' @include tag.r
setGeneric("checkout",
           signature = "repo",
           function(repo,
<<<<<<< HEAD
                    treeish = NULL)
           standardGeneric("checkout")
=======
                    treeish = 'HEAD')
           standardGeneric('checkout')
>>>>>>> a398ca0e
)

##' @rdname checkout-methods
##' @export
setMethod("checkout",
          signature(repo = "git_repository"),
          function (repo, treeish)
          {
<<<<<<< HEAD
              if(!is.null(treeish)) {
                  if(!any(is(treeish, "git_commit"),
                          is(treeish, "git_tag"),
                          is(treeish, "git_tree"))) {
                      stop("treeish must be a commit, tag or tree")
=======
              if(isS4(treeish)) {
                  if(!any(is(treeish, 'git_commit'),
                          is(treeish, 'git_tag'),
                          is(treeish, 'git_tree'))) {
                      stop('treeish must be a commit, tag, tree or HEAD')
>>>>>>> a398ca0e
                  }
              } else if(!identical(treeish, 'HEAD')) {
                  stop('treeish must be a commit, tag, tree or HEAD')
              }

              invisible(.Call("checkout", repo, treeish))
          }
)<|MERGE_RESOLUTION|>--- conflicted
+++ resolved
@@ -31,13 +31,8 @@
 setGeneric("checkout",
            signature = "repo",
            function(repo,
-<<<<<<< HEAD
-                    treeish = NULL)
+                    treeish = "HEAD")
            standardGeneric("checkout")
-=======
-                    treeish = 'HEAD')
-           standardGeneric('checkout')
->>>>>>> a398ca0e
 )
 
 ##' @rdname checkout-methods
@@ -46,22 +41,14 @@
           signature(repo = "git_repository"),
           function (repo, treeish)
           {
-<<<<<<< HEAD
-              if(!is.null(treeish)) {
+              if(isS4(treeish)) {
                   if(!any(is(treeish, "git_commit"),
                           is(treeish, "git_tag"),
                           is(treeish, "git_tree"))) {
-                      stop("treeish must be a commit, tag or tree")
-=======
-              if(isS4(treeish)) {
-                  if(!any(is(treeish, 'git_commit'),
-                          is(treeish, 'git_tag'),
-                          is(treeish, 'git_tree'))) {
-                      stop('treeish must be a commit, tag, tree or HEAD')
->>>>>>> a398ca0e
+                      stop("treeish must be a commit, tag, tree or HEAD")
                   }
-              } else if(!identical(treeish, 'HEAD')) {
-                  stop('treeish must be a commit, tag, tree or HEAD')
+              } else if(!identical(treeish, "HEAD")) {
+                  stop("treeish must be a commit, tag, tree or HEAD")
               }
 
               invisible(.Call("checkout", repo, treeish))
