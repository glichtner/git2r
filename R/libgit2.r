--- conflicted
+++ resolved
@@ -47,10 +47,7 @@
 ##' @export
 ##' @examples
 ##' libgit2_sha()
-<<<<<<< HEAD
 libgit2_sha <- function() "4280fabb9f79df6c4d95b1f08b97a03874b167eb"
-=======
-libgit2_sha <- function() "d8dc2b8f54cdf7d707c6a552175dc0d619dc230e"
 
 ##' Set the SSL certificate-authority locations
 ##'
@@ -65,5 +62,4 @@
 ssl_cert_locations <- function(filename = NULL, path = NULL)
 {
     invisible(.Call(git2r_ssl_cert_locations, filename, path))
-}
->>>>>>> 7414c113
+}